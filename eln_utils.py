#!/usr/bin/env python
# -*- coding: utf-8 -*-
#    Copyright 2015-2018 Rasmus Scholer Sorensen, rasmusscholer@gmail.com
#
#    This program is free software: you can redistribute it and/or modify
#    it under the terms of the GNU General Public License as published by
#    the Free Software Foundation, either version 3 of the License, or
#    (at your option) any later version.
#
#    This program is distributed in the hope that it will be useful,
#    but WITHOUT ANY WARRANTY; without even the implied warranty of
#    MERCHANTABILITY or FITNESS FOR A PARTICULAR PURPOSE.  See the
#    GNU General Public License for more details.
#
#    You should have received a copy of the GNU General Public License
#    along with this program.  If not, see <http://www.gnu.org/licenses/>.

# pylintx: disable=C0103,W0232,R0903,R0201,W0201,E1101

"""
Sublime ELN utils - Sublime plugin with various utilities
that makes using Sublime Text as a Electronic Laboratory Notebook
a bit easier.


"""

from __future__ import print_function
import os
import glob
import re
from datetime import date, datetime
import urllib.parse
import logging
logger = logging.getLogger(__name__)
import sublime
import sublime_plugin


SETTINGS_NAME = 'eln_utils.sublime-settings'
snippets = {'journal_date_header': "'''Journal, {date:%Y-%m-%d}:'''",
            'journal_daily_start': "'''Journal, {date:%Y-%m-%d}:'''\n* {date:%H:%M} > ",
            'journal_timestamp': "* {date:%H:%M} > ",
           }


wc_maps = {
    # Note: This will also reverse ends, which effectively reverses direction of product strand.
    # 'reverse' keyword is thus purely about the print direction, not which end is 5' vs 3'.
    'dna': dict(zip("5'-ATGC-3'", "3'-TACG-5'")),
    'rna': dict(zip("5'-AUGC-3'", "3'-UACG-5'")),
    }


<<<<<<< HEAD
def compl(seq, wc_map="dna", strict=False):
    """ Return complement of seq (not reversed). """
    WC = wc_maps[wc_map]
    if strict:
        return "".join(WC[b] for b in seq.upper())
    else:
        return "".join(WC.get(b, b) for b in seq.upper())


def rcompl(seq, wc_map="dna", strict=True):
    """ Return complement of seq, reversed. """
    return compl(seq[::-1], wc_map, strict=strict)

rseq = lambda seq: "".join(reversed(seq))
dna_filter = lambda seq: "".join(b for b in seq.upper() if b in "ATCGU")
=======
def compl(seq, wc_map="dna"):
    """ Return complement of seq (not reversed). """
    return "".join(wc_maps[wc_map].get(b, b) for b in seq.upper())


def rcompl(seq, wc_map="dna"):
    """ Return complement of seq, reversed. """
    return "".join(reversed(compl(seq, wc_map)))


def dna_filter(seq):
    return "".join(b for b in seq.upper() if b in "ATCGU")


def get_settings():
    return sublime.load_settings(SETTINGS_NAME)
>>>>>>> 44a957bb


def get_setting(key, default_value=None):
    """
    Returns setting for key <key>, defaulting to default_value if not present (default: None)
    Note that the returned object seems to be a copy;
    changes, even to mutable entries, cannot simply be persisted with sublime.save_settings.
    You have to keep a reference to the original settings object and make changes to this.
    """
    settings = sublime.load_settings(SETTINGS_NAME)
    return settings.get(key, default_value)


#
# ELN Text commands:
# ------------------


class ElnMergeJournalNotesCommand(sublime_plugin.TextCommand):
    """
    Command string: eln_merge_journal_notes
    Will move text from a journal notes file to the current cursor position.
    """
    def run(self, edit, position=None, move=True, add_journal_header=True,
            paragraphs_to_bullet=True, add_timestamp=True):
        """ TextCommand entry point, edit token is provided by Sublime. """
        if position is None:
            position = self.view.sel()[0].begin()
        if position == -1:
            position = self.view.size() # End of file
        self.position = position
        self.move = move
        self.add_journal_header = add_journal_header
        self.edit_token = edit
        self.paragraphs_to_bullet = paragraphs_to_bullet
        self.add_timestamp = add_timestamp

        # find files
        settings = sublime.load_settings(SETTINGS_NAME)
        note_dirs = settings.get('external_journal_dirs')
        print("note_dirs:", note_dirs)
        view_filename = self.view.file_name()
        if not note_dirs:
            print("Setting key 'external_journal_dirs' not found, using current file dir...")
            if not view_filename:
                print("Current view is not saved; aborting...")
            note_dirs = [os.path.dirname(view_filename)]
        journal_notes_pattern = settings.get('journal_notes_pattern', '*')
        min_file_size = settings.get('min_file_size', 10)
        self.filepaths = [os.path.join(dirpath, filename) for dirpath in note_dirs
                          for filename in glob.glob(os.path.join(dirpath, journal_notes_pattern))]
        self.filepaths = [fp for fp in self.filepaths
                          if os.path.isfile(fp)
                          and os.path.getsize(fp) >= min_file_size]
        self.filebasenames = [os.path.basename(pathname) for pathname in self.filepaths]
        print(self.filebasenames)
        if not self.filepaths:
            msg = "No files larger than {} bytes found in {}".format(min_file_size, note_dirs)
            print(msg)
            sublime.status_message(msg)
            return

        # select best file candidate:
        # find file that matches current file the most:
        # Just add view_filename to a combined list, sort the list, and see what index it is at.
        # Then when you use that index against self.filebasenames, it will select a file that is close.
        combined = [view_filename] + self.filebasenames
        combined.sort()
        selected_index = combined.index(view_filename)
        # Or find files with same expid:
        view_filename_pat = settings.get('view_filename_pat')
        view_regex_match = re.match(view_filename_pat, os.path.basename(view_filename)) \
                           if view_filename_pat else 0
        if view_regex_match is None:
            print(view_filename_pat, "did not match view file basename:", os.path.basename(view_filename))
        notes_filename_pat = settings.get('notes_filename_pat')
        notes_filename_keys = settings.get('notes_filename_keys')
        if view_regex_match and notes_filename_pat and notes_filename_keys:
            notes_filename_regex = re.compile(notes_filename_pat)
            notes_regex_matches = [notes_filename_regex.match(fn) for fn in self.filebasenames]
            notes_all_keys = [all(match.group(key) == view_regex_match.group(key)
                                  for key in notes_filename_keys) if match else 0
                              for match in notes_regex_matches]
            try:
                # Use the index for the first entry that yields a match in the list above:
                selected_index = notes_all_keys.index(True)
            except ValueError:
                print("notes_filename_keys:", notes_filename_keys,
                      "does not match any filenames. Using closest alphabetic match.")
                print("notes_all_keys:", notes_all_keys)
                print("notes_filename_regex:", notes_filename_regex)
                print("notes_regex_matches:", notes_regex_matches)
                print("notes_regex_matches groupdicts:", [m.groupdict() if m else None for m in notes_regex_matches])
                print([[(match.group(key), view_regex_match.group(key)) for key in notes_filename_keys]
                       if match else 0
                       for match in notes_regex_matches])
                # Perhaps fall back to the last selected file, if it is present in the list:
                last_selected = settings.get("last_external_journal")
                if last_selected in self.filebasenames:
                    selected_index = self.filebasenames.index(last_selected)

        # Display quick panel allowing the user to select the file:
        self.view.window().show_quick_panel(self.filebasenames, self.on_file_selected, selected_index=selected_index)

    def on_file_selected(self, index):
        """
        Called after user has selected the file to move note from.
        If quick panel was cancelled then index=-1.
        """
        if index < 0:
            print("Select journal file cancelled, index =", index)
            return
        self.filename = self.filepaths[index]
        print("Selected file:", self.filename)
        settings = sublime.load_settings(SETTINGS_NAME)
        settings.set("last_external_journal", self.filename)
        sublime.save_settings(SETTINGS_NAME)

        # read file:
        with open(self.filename) as fp:
            content = fp.read()
        if len(content) == 0:
            print("File does not contain any content:", content)
        # reformat paragraphs to bullet point:
        timestamp = snippets["journal_timestamp"].format(date=datetime.now()) if self.add_timestamp \
                    else ("* " if self.paragraphs_to_bullet else "")
        if self.paragraphs_to_bullet:
            content = "\n".join(timestamp + line for line in content.strip().split("\n\n"))
        elif self.add_timestamp:
            content = timestamp + content

        # Add journal header:
        if self.add_journal_header:
            header = snippets['journal_date_header'].format(date=datetime.now())
            #self.view.insert(edit_token, position, header)
            content = "\n".join([header, content])

        # Remove content from origin file:
        if self.move:
            with open(self.filename, 'w') as fp:
                fp.write("\n")
            print("Removed content from", self.filename)

        # Insert content:
        # self.view.insert(self.edit_token, self.position, content)        # Does edit tokens expire fast?
        # ValueError: Edit objects may not be used after the TextCommand's run method has returned
        # print("Inserted %s chars at pos %s" % (len(content), self.position))
        self.view.run_command("eln_insert_text", {"text": content, "position": self.position})
        sublime.status_message("Moved notes from {} to current cursor position.".format(self.filename))


class ElnInsertTextCommand(sublime_plugin.TextCommand):
    """
    Command string: eln_insert_text
    When run, insert text at position in the view.
    If position is None, insert at current position.
    If position is -1, insert at end of document.
    """
    def run(self, edit, text, position=None):
        """ TextCommand entry point, edit token is provided by Sublime. """
        if position is None:
            position = self.view.sel()[0].begin()
        if position == -1:
            position = self.view.size() # End of file

        self.view.insert(edit, position, text)
        print("Inserted %s chars at pos %s" % (len(text), position))


class ElnInsertSnippetCommand(sublime_plugin.TextCommand):
    """
    Command string: eln_insert_snippet
    When run, insert text at position in the view.
    If position is None, insert at current position.
    Other commonly-used shortcuts are:
        cursor_position = self.view.sel()[0].begin()
        end_of_file = self.view.size()
        start_of_file = 0

    Note: You can also use Sublime's own snippets feature for simple snippets,
    c.f. http://docs.sublimetext.info/en/latest/extensibility/snippets.html
    """
    def run(self, edit, snippet, position=None):
        """ TextCommand entry point, edit token is provided by Sublime. """
        if position is None:
            # Note: Probably better to use built-in command, "insert":
            # { "keys": ["enter"], "command": "insert", "args": {"characters": "\n"} }
            position = self.view.sel()[0].begin()
            #position = self.view.size()

        # If <snippet> is not a key in the standard snippets dict, assume it is usable as-is:
        text = snippets.get(snippet, snippet)
        text = text.format(date=datetime.now())
        self.view.insert(edit, position, text)
        print("Inserted %s chars at pos %s" % (len(text), position))


class ElnCreateNewExperimentCommand(sublime_plugin.WindowCommand):
    """
    Command string: eln_create_new_experiment
    Create a new experiment:
    - exp folder, if mediawiker_experiments_basedir is specified.
    - new wiki page (in new buffer), if mediawiker_experiments_title_fmt is boolean true.
    - load buffer with template, if mediawiker_experiments_template
    --- and fill in template argument, as specified by mediawiker_experiments_template_args
    - Done: Create link to the new experiment page and append it to experiments_overview_page.
    - TODO: Move this command to ELN_Utils package.
    - Done: Option to save view buffer to file.
    - Done: Option to enable auto_save
    This is a window command, since we might not have any views open when it is invoked.

    Question: Does Sublime wait for window commands to finish, or are they dispatched to run
    asynchronously in a separate thread? ST waits for one command to finish before a new is invoked.
    In other words: *Commands cannot be used as functions*. That makes ST plugin development a bit convoluted.
    It is generally best to avoid any "run_command" calls, until the end of any methods/commands.

    """

    # def __init__(self):
    #     self.expid = None
    #     self.titledesc = None
    #     self.pagetitle = None
    #     self.bigcomment = None
    #     self.exp_buffer_text = None
    #     self.view = None
    #     sublime_plugin.WindowCommand.__init__(self)

    def run(self, expid=None, titledesc=None):
        self.expid = expid
        self.titledesc = titledesc
        self.exp_buffer_text = ""

        if self.expid is not None:
            self.expid_received(self.expid)
        else:
            # Start input chain:
            self.window.show_input_panel('Experiment ID:', '', self.expid_received, None, None)

    def expid_received(self, expid):
        """ Saves expid input and asks the user for titledesc. """
        self.expid = expid # empty string is OK.
        if self.titledesc is not None:
            self.titledesc_received(self.titledesc)
        else:
            self.window.show_input_panel('Exp title desc:', '', self.titledesc_received, None, None)

    def titledesc_received(self, titledesc):
        """ Saves titledesc input and asks the user for bigcomment text. """
        self.titledesc = titledesc # empty string is OK.
        # self.window.show_input_panel('Big page comment:', self.expid, self.bigcomment_received, None, None)
        self.done_collecting_variables()

    def bigcomment_received(self, bigcomment):
        """ Saves bigcomment input and invokes on_done. """
        self.bigcomment = bigcomment
        self.done_collecting_variables()

    def done_collecting_variables(self, dummy=None):
        """
        Called when all user input have been collected.
        Settings:
            'eln_experiments_basedir'
            'eln_experiments_title_fmt'
            'eln_experiments_filename_fmt'
            'eln_experiments_filename_quote'
            'eln_experiments_filename_quote_safe'
            'eln_experiments_foldername_fmt'
            'eln_experiments_template'
            'eln_experiments_template_subst_mode'
            'eln_experiments_template_kwargs'
            # 'eln_experiments_overview_page'
            'eln_experiments_save_to_file'
            'eln_experiments_enable_autosave'
        """
        print("\nCreating new experiment (expid=%s, titledesc=%s..." % (self.expid, self.titledesc))
        # Ways to format a date/datetime as string: startdate.strftime("%Y-%m-%d"), or "{:%Y-%m-%d}".format(startdate)

        # Non-attribute settings:
        startdate = date.today().isoformat()    # datetime.now()
        # The base directory where the user stores his experiments, e.g. /home/me/documents/experiments/
        settings = get_settings()
        exp_basedir = settings.get('eln_experiments_basedir')
        if exp_basedir is None:
            raise ValueError("'eln_experiments_basedir' must be defined in your configuration, aborting.")
        if exp_basedir:
            exp_basedir = os.path.abspath(os.path.expanduser(exp_basedir))
        # title format, e.g. "MyExperiments/{expid} {titledesc}". If not set, no new buffer is created.
        title_fmt = settings.get('eln_experiments_title_fmt', '{expid} {titledesc}')
        filename_fmt = settings.get('eln_experiments_filename_fmt', '{expid}.md')
        # quoting filename. 'quote' is for url paths, 'quote_plus' is for form data (uses '+' for spaces)
        filename_quote = settings.get('eln_experiments_filename_quote', None)  # None, 'quote', or 'quote_plus'
        filename_quote_safe = settings.get('eln_experiments_filename_quote_safe', '')  # don't touch these chars
        # How to format the folder, e.g. "{expid} {titledesc}"
        # If exp_foldername_fmt is not specified, use title_fmt - remove any '/' and whatever is before it
        foldername_fmt = settings.get('eln_experiments_foldername_fmt', (title_fmt or '').split('/')[-1])
        # Template settings:
        template = settings.get('eln_experiments_template')
        if template is None:
            print("Note: 'eln_experiments_template' is not specified in config.")
        if template and template.startswith("~"):
            template = os.path.expanduser(template)
        # template parameters substitution mode. Can be any of 'python-fmt', 'python-%' or 'mediawiki'.
        template_subst_mode = settings.get('eln_experiments_template_subst_mode', 'python-fmt') or 'python-fmt'
        # Constant args to feed to the template (Mostly for shared templates).
        template_kwargs = settings.get('eln_experiments_template_kwargs', {}) or {}
        # If save_to_file is True, the view/buffer is saved locally immediately upon creation:
        # Experiments overview page: A file/page that lists (and links) to all experiments.
        experiments_overview_page = settings.get('eln_experiments_overview_page')
        save_to_file = settings.get('eln_experiments_save_to_file', True)
        # Enable auto save. Requires auto-save plugin. github.com/scholer/auto-save
        enable_autosave = settings.get('eln_experiments_enable_autosave', False)

        if not any((self.expid, self.titledesc)):
            # If both expid and exp_title are empty, just abort:
            print("expid and titledesc are both empty, aborting...")
            return

        # 1. Make experiment folder, if appropriate:
        foldername = folderpath = None
        if exp_basedir and foldername_fmt:
            if os.path.isdir(exp_basedir):
                foldername = foldername_fmt.format(expid=self.expid, titledesc=self.titledesc)
                folderpath = os.path.join(exp_basedir, foldername)
                if os.path.isdir(folderpath):
                    msg = "NOTICE: The folderpath for the new experiment already exists: %s" % folderpath
                else:
                    try:
                        os.mkdir(folderpath)
                        msg = "OK: Created new experiment directory: %s" % (folderpath,)
                    except FileExistsError:
                        msg = "ERROR: New exp directory already exists: %s" % (folderpath,)
                    except (WindowsError, OSError, IOError) as e:
                        msg = "ERROR creating new exp directory '%s' :: %s" % (folderpath, repr(e))
            else:
                # We are not creating a new folder for the experiment because basedir doesn't exists:
                msg = "ERROR: Configured experiment base dir does not exists: %s" % (exp_basedir,)
            print(msg)
            sublime.status_message(msg)
        else:
            print("WARNING: exp_basedir or foldername_fmt not defined: %s, %s" % (exp_basedir, foldername_fmt))

        # 2. Make new view, if title_fmt is specified:
        self.pagetitle = title_fmt.format(expid=self.expid, titledesc=self.titledesc)
        self.view = exp_view = sublime.active_window().new_file() # Make a new file/buffer/view
        self.window.focus_view(exp_view)  # exp_view is now the window's active_view
        view_default_dir = folderpath
        filename = filename_fmt.format(title=self.pagetitle, expid=self.expid, titledesc=self.titledesc)
        if filename_quote:
            if filename_quote == 'quote_plus':
                filename = urllib.parse.quote_plus(filename, safe=filename_quote_safe)
            elif filename_quote == 'quote':
                filename = urllib.parse.quote(filename, safe=filename_quote_safe)
        if view_default_dir:
            view_default_dir = os.path.expanduser(view_default_dir)
            print("Setting view's default dir to:", view_default_dir)
            exp_view.settings().set('default_dir', view_default_dir) # Update the view's working dir.
        exp_view.set_name(filename)
        filepath = os.path.join(folderpath, filename)
        # Manually set the syntax file to use (if the view does not have a file extension)
        # self.view.set_syntax_file('Packages/Mediawiker/Mediawiki.tmLanguage')

        # 3. Create big comment text:
        # if self.bigcomment:
        #     exp_figlet_comment = get_figlet_text(self.bigcomment) # Makes the big figlet text
        #     # Adjusts the figlet to produce a comment and add it to the exp_buffer_text:
        #     self.exp_buffer_text += adjust_figlet_comment(exp_figlet_comment, foldername or self.bigcomment)

        # 4. Generate template :
        if template:
            # Load the template: #
            print("Using template:", template)
            try:
                # Open user configured local template file:
                with open(template) as fd:
                    template_content = fd.read()
                print(" - Template loaded from disk; length:", len(template_content))
            except FileNotFoundError as exc:
                print("ERROR: Could not open template file:", template, "(%s)" % exc)
                return

            # Perform template variable substitution:
            # Update kwargs with user input and today's date:
            template_kwargs.update({
                'expid': self.expid, 'titledesc': self.titledesc, 'title': self.pagetitle,
                'filename': filename, 'foldername': foldername, 'filepath': filepath, 'folderpath': folderpath,
                'startdate': startdate, 'date': startdate
            })
            if template_subst_mode == 'python-fmt':
                # template_kwargs must be dict/mapping: (template_args_order no longer supported)
                try:
                    template_content = template_content.format(**template_kwargs)
                except KeyError as exc:
                    print("%s: Unknown template variable %s" % (exc.__class__.__name__, exc))
                    sublime.status_message("ERROR: Unrecognized variable name in template: %s" % (exc,))
                    raise exc
            elif template_subst_mode == 'python-%':
                # "%s" string interpolation: template_vars must be tuple or dict (both will work):
                template_content = template_content % template_kwargs
            else:
                print("Unrecognized template_subst_mode '%s'" % (template_subst_mode,))

            # Add template to buffer text string:
            # self.exp_buffer_text = "".join(text.strip() for text in (self.exp_buffer_text, template_content))
            self.exp_buffer_text += template_content

        else:
            print('No template specified (settings key "eln_experiments_template").')

        # 6. Append self.exp_buffer_text to the view:
        exp_view.run_command('eln_insert_text', {'position': exp_view.size(), 'text': self.exp_buffer_text})

        # 7. Add a link to experiments_overview_page (local file):
        # if experiments_overview_page:
        #     # Generate a link to this experiment:
        #     link_fmt = mw.get_setting('eln_experiments_overview_link_fmt', "\n* [[{}]]")
        #     if self.pagetitle:
        #         link_text = link_fmt.format(self.pagetitle)
        #     else:
        #         # Add a link to the current buffer's title, assuming the experiment header is the same as foldername
        #         link = "{}#{}".format(mw.get_title(), foldername.replace(' ', '_'))
        #         link_text = link_fmt.format(link)
        #
        #     # Insert link on experiments_overview_page. Currently, this must be a local file.
        #     # (We just edit the file on disk and let ST pick up the change if the file is opened in any view.)
        #     if os.path.isfile(experiments_overview_page):
        #         print("Adding link '%s' to file '%s'" % (link_text, experiments_overview_page))
        #         # We have a local file, append link:
        #         with open(experiments_overview_page, 'a') as fd:
        #             # In python3, there is a bigger difference between binary 'b' mode and normal (text) mode.
        #             # Do not open in binary 'b' mode when writing/appending strings. It is not supported in python 3.
        #             # If you want to write strings to files opened in binary mode, you have to cast the string to bytes / encode it:
        #             # >>> fd.write(bytes(mystring, 'UTF-8')) *or* fd.write(mystring.encode('UTF-8'))
        #             fd.write(link_text) # The format should include newline if desired.
        #         print("Appended %s chars to file '%s" % (len(link_text), experiments_overview_page))
        #     else:
        #         # User probably specified a page on the wiki. (This is not yet supported.)
        #         # Even if this is a page on the wiki, you should check whether that page is already opened in Sublime.
        #         ## TODO: Implement specifying experiments_overview_page from server.
        #         print("Using experiment_overview_page from the server is not yet supported.")

        print("ElnCreateNewExperimentCommand completed!\n")
        if save_to_file:
            self.window.run_command("save")
        if enable_autosave:
            self.window.run_command("auto_save", args={"enable": True})


#
#
#
# DNA/RNA SEQUENCE UTILITIES:
# ---------------------------
#


class ElnSequenceTransformCommand(sublime_plugin.TextCommand):
    """
    Command string: eln_sequence_transform

    Commonly-used shortcuts are:
        cursor_position = self.view.sel()[0].begin()
        end_of_file = self.view.size()
        start_of_file = 0
    """

    def run(self, edit, complement=True, reverse=False, dna_only=False, replace=True, wc_map="dna"):
        """
        TextCommand entry point, edit token is provided by Sublime.

        Args:
            reverse: If true, reverse the selection. (Purely about print direction, not strand direction.)
            dna_only: Filter input to only include DNA bases.
            replace: replace selection. If False, the complement sequences will be appended to buffer.

        Note: The WC map will also map (5->3, 3->5), which effectively reverses direction of product strand.
        'reverse' keyword is thus purely about the print direction, not which end is 5' vs 3'.

        """
        selections = self.view.sel()
        for selection in selections:
            if selection.empty():
                continue
            seq = self.view.substr(selection)
            if dna_only:
                seq = dna_filter(seq)
            if complement:
                text = rcompl(seq, wc_map) if reverse else compl(seq, wc_map)
            elif reverse:
                text = seq[::-1]
            if reverse:
                # Last step in "5'-ATGC-3'" -> "'5-GCAT-'3" -> "5'-GCAT-3'"
                text = text.replace("'5-", "5'-").replace("-'3", "-3'")
            if replace:
                # Replace selection with new sequence
                self.view.replace(edit, selection, text)
                pos = selection.begin()
            else:
                # Append new sequence to end of view:
                pos = self.view.size()
                self.view.insert(edit, pos, text)
            print("Inserted %s chars at pos %s" % (len(text), pos))

class ElnSequenceStats(sublime_plugin.TextCommand):
    """
    Command string: eln_sequence_stats
    Commonly-used shortcuts are:
        cursor_position = self.view.sel()[0].begin()
        end_of_file = self.view.size()
        start_of_file = 0
    """

    def run(self, edit, dna_only=False, wc_map="dna"):
        """
        TextCommand entry point, edit token is provided by Sublime.
        - reverse: If true, reverse the complement.
        - dna_only: Filter input to only include DNA bases.
        - replace: replace selection. If False, the complement sequences will be appended to buffer.
        """
        selections = self.view.sel()
        print("\n" + "-"*20, "ELN: Sequence stats", "-"*20)
        for selection in selections:
            if selection.empty():
                continue
            seq = self.view.substr(selection)
            if dna_only:
                seq = dna_filter(seq)
            print("\nSeq = %s:" % seq)
            counts = {k: sum(1 for b in seq if b == k) for k in "ATGC"}
            gc = sum(counts[k] for k in "GC")
            tot = sum(counts.values())
            s = "GC content: {:0.02f} ({}/{})".format(gc/tot, gc, tot)
            print("*", s)
            sublime.status_message(s)
        print("-"*80)<|MERGE_RESOLUTION|>--- conflicted
+++ resolved
@@ -52,7 +52,6 @@
     }
 
 
-<<<<<<< HEAD
 def compl(seq, wc_map="dna", strict=False):
     """ Return complement of seq (not reversed). """
     WC = wc_maps[wc_map]
@@ -66,26 +65,14 @@
     """ Return complement of seq, reversed. """
     return compl(seq[::-1], wc_map, strict=strict)
 
-rseq = lambda seq: "".join(reversed(seq))
-dna_filter = lambda seq: "".join(b for b in seq.upper() if b in "ATCGU")
-=======
-def compl(seq, wc_map="dna"):
-    """ Return complement of seq (not reversed). """
-    return "".join(wc_maps[wc_map].get(b, b) for b in seq.upper())
-
-
-def rcompl(seq, wc_map="dna"):
-    """ Return complement of seq, reversed. """
-    return "".join(reversed(compl(seq, wc_map)))
-
 
 def dna_filter(seq):
     return "".join(b for b in seq.upper() if b in "ATCGU")
 
 
 def get_settings():
+    """ Get all ELN_Utils settings. """
     return sublime.load_settings(SETTINGS_NAME)
->>>>>>> 44a957bb
 
 
 def get_setting(key, default_value=None):
