--- conflicted
+++ resolved
@@ -15,13 +15,10 @@
     {"caption": "ELN: Merge notes (header+bullets+timestamp)", "command": "eln_merge_journal_notes",
         "args": {"move": true, "add_journal_header": true, "paragraphs_to_bullet": true, "add_timestamp": true}},
 
-<<<<<<< HEAD
-    // Sequence Transformation commands:
-=======
     // New experiment:
     { "caption": "ELN: Create New Experiment", "command": "eln_create_new_experiment", "args": {}},
 
->>>>>>> 44a957bb
+    // Sequence Transformation commands:
     // ElnDnaComplementFromSelectionCommand
     { "caption": "ELN Seq: Transform selection to DNA complement (compl)", "command": "eln_sequence_transform",
       "args": {"complement": true, "reverse": false, "dna_only": false, "replace": true}
